########################################
# x86-specific definitions

CC := gcc
LD := ld

CFLAGS  := -nostdinc -fno-builtin -fno-common -fno-strict-aliasing
<<<<<<< HEAD
CFLAGS  += -iwithprefix include -Wall -Werror -pipe
=======
CFLAGS  += -iwithprefix include -Wall -Werror -Wno-format -pipe
>>>>>>> 15f43332
CFLAGS  += -I$(BASEDIR)/include -Wno-pointer-arith -Wredundant-decls

ifeq ($(optimize),y)
CFLAGS  += -O3 -fomit-frame-pointer
else
x86_32/usercopy.o: CFLAGS += -O1
endif

# Prevent floating-point variables from creeping into Xen.
CFLAGS  += -msoft-float

# Disable PIE/SSP if GCC supports them. They can break us.
CFLAGS  += $(call test-gcc-flag,-nopie)
CFLAGS  += $(call test-gcc-flag,-fno-stack-protector)
CFLAGS  += $(call test-gcc-flag,-fno-stack-protector-all)

ifeq ($(TARGET_SUBARCH),x86_32)
CFLAGS  += -m32 -march=i686
LDFLAGS := -m elf_i386 
endif

ifeq ($(debugger),y)
CFLAGS += -O2
else
CFLAGS += -O3 -fomit-frame-pointer
endif

ifeq ($(TARGET_SUBARCH),x86_64)
CFLAGS  += -m64 -mno-red-zone -fpic -fno-reorder-blocks
CFLAGS  += -fno-asynchronous-unwind-tables
LDFLAGS := -m elf_x86_64
endif

# Test for at least GCC v3.2.x.
gcc-ver = $(shell $(CC) -dumpversion | sed -e 's/^\(.\)\.\(.\)\.\(.\)/\$(1)/')
ifeq ($(call gcc-ver,1),1)
$(error gcc-1.x.x unsupported - upgrade to at least gcc-3.2.x)
endif
ifeq ($(call gcc-ver,1),2)
$(error gcc-2.x.x unsupported - upgrade to at least gcc-3.2.x)
endif
ifeq ($(call gcc-ver,1),3)
ifeq ($(call gcc-ver,2),0)
$(error gcc-3.0.x unsupported - upgrade to at least gcc-3.2.x)
endif
ifeq ($(call gcc-ver,2),1)
$(error gcc-3.1.x unsupported - upgrade to at least gcc-3.2.x)
endif
endif<|MERGE_RESOLUTION|>--- conflicted
+++ resolved
@@ -5,11 +5,7 @@
 LD := ld
 
 CFLAGS  := -nostdinc -fno-builtin -fno-common -fno-strict-aliasing
-<<<<<<< HEAD
-CFLAGS  += -iwithprefix include -Wall -Werror -pipe
-=======
 CFLAGS  += -iwithprefix include -Wall -Werror -Wno-format -pipe
->>>>>>> 15f43332
 CFLAGS  += -I$(BASEDIR)/include -Wno-pointer-arith -Wredundant-decls
 
 ifeq ($(optimize),y)
@@ -29,12 +25,6 @@
 ifeq ($(TARGET_SUBARCH),x86_32)
 CFLAGS  += -m32 -march=i686
 LDFLAGS := -m elf_i386 
-endif
-
-ifeq ($(debugger),y)
-CFLAGS += -O2
-else
-CFLAGS += -O3 -fomit-frame-pointer
 endif
 
 ifeq ($(TARGET_SUBARCH),x86_64)
