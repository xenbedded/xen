--- conflicted
+++ resolved
@@ -253,128 +253,6 @@
         vm.destroy()
         raise
 
-<<<<<<< HEAD
-
-def parseConfig(config):
-    def get_cfg(name, conv = None):
-        val = sxp.child_value(config, name)
-
-        if conv and not val is None:
-            try:
-                return conv(val)
-            except TypeError, exn:
-                raise VmError(
-                    'Invalid setting %s = %s in configuration: %s' %
-                    (name, val, str(exn)))
-        else:
-            return val
-
-
-    log.debug("parseConfig: config is %s", config)
-
-    result = {}
-
-    for e in ROUNDTRIPPING_CONFIG_ENTRIES:
-        result[e[0]] = get_cfg(e[0], e[1])
-
-    result['cpu']   = get_cfg('cpu',  int)
-    result['cpus']  = get_cfg('cpus', str)
-    result['image'] = get_cfg('image')
-    tmp_security = get_cfg('security')
-    if tmp_security:
-        result['security'] = tmp_security
-
-    try:
-        if result['image']:
-            v = sxp.child_value(result['image'], 'vcpus')
-            if result['vcpus'] is None and v is not None:
-                result['vcpus'] = int(v)
-            elif v is not None and int(v) != result['vcpus']:
-                log.warn(('Image VCPUs setting overrides vcpus=%d elsewhere.'
-                          '  Using %s VCPUs for VM %s.') %
-                         (result['vcpus'], v, result['uuid']))
-                result['vcpus'] = int(v)
-    except TypeError, exn:
-        raise VmError(
-            'Invalid configuration setting: vcpus = %s: %s' %
-            (sxp.child_value(result['image'], 'vcpus', 1), str(exn)))
-
-    try:
-        # support legacy config files with 'cpu' parameter
-        # NB: prepending to list to support previous behavior
-        #     where 'cpu' parameter pinned VCPU0.
-        if result['cpu']:
-           if result['cpus']:
-               result['cpus'] = "%s,%s" % (str(result['cpu']), result['cpus'])
-           else:
-               result['cpus'] = str(result['cpu'])
-
-        # convert 'cpus' string to list of ints
-        # 'cpus' supports a list of ranges (0-3), seperated by
-        # commas, and negation, (^1).  
-        # Precedence is settled by  order of the string:
-        #     "0-3,^1"   -> [0,2,3]
-        #     "0-3,^1,1" -> [0,1,2,3]
-        if result['cpus']:
-            cpus = []
-            for c in result['cpus'].split(','):
-                if c.find('-') != -1:             
-                    (x,y) = c.split('-')
-                    for i in range(int(x),int(y)+1):
-                        cpus.append(int(i))
-                else:
-                    # remove this element from the list 
-                    if c[0] == '^':
-                        cpus = [x for x in cpus if x != int(c[1:])]
-                    else:
-                        cpus.append(int(c))
-
-            result['cpus'] = cpus
-        
-    except ValueError, exn:
-        raise VmError(
-            'Invalid configuration setting: cpus = %s: %s' %
-            (result['cpus'], exn))
-
-    result['backend'] = []
-    for c in sxp.children(config, 'backend'):
-        result['backend'].append(sxp.name(sxp.child0(c)))
-
-    result['device'] = []
-    for d in sxp.children(config, 'device'):
-        c = sxp.child0(d)
-        result['device'].append((sxp.name(c), c))
-
-    # Configuration option "restart" is deprecated.  Parse it, but
-    # let on_xyz override it if they are present.
-    restart = get_cfg('restart')
-    if restart:
-        def handle_restart(event, val):
-            if result[event] is None:
-                result[event] = val
-
-        if restart == "onreboot":
-            handle_restart('on_poweroff', 'destroy')
-            handle_restart('on_reboot',   'restart')
-            handle_restart('on_crash',    'destroy')
-        elif restart == "always":
-            handle_restart('on_poweroff', 'restart')
-            handle_restart('on_reboot',   'restart')
-            handle_restart('on_crash',    'restart')
-        elif restart == "never":
-            handle_restart('on_poweroff', 'destroy')
-            handle_restart('on_reboot',   'destroy')
-            handle_restart('on_crash',    'destroy')
-        else:
-            log.warn("Ignoring malformed and deprecated config option "
-                     "restart = %s", restart)
-
-    result['start_time'] = get_cfg('start_time', float)
-
-    log.debug("parseConfig: result is %s", result)
-    return result
-
-=======
 def createDormant(xeninfo):
     """Create a dormant/inactive XenDomainInfo without creating VM.
     This is for creating instances of persistent domains that are not
@@ -394,7 +272,6 @@
     xeninfo.pop('domid', None)
     vm = XendDomainInfo(XendConfig(cfg = xeninfo))
     return vm    
->>>>>>> ad0cc561
 
 def domain_by_name(name):
     """Get domain by name
@@ -699,25 +576,6 @@
 
     def getVCPUInfo(self):
         try:
-<<<<<<< HEAD
-            defaultInfo('name',         lambda: "Domain-%d" % self.domid)
-            defaultInfo('on_poweroff',  lambda: "destroy")
-            defaultInfo('on_reboot',    lambda: "restart")
-            defaultInfo('on_crash',     lambda: "restart")
-            defaultInfo('features',     lambda: "")
-            defaultInfo('cpu',          lambda: None)
-            defaultInfo('cpus',         lambda: [])
-            defaultInfo('cpu_cap',      lambda: 0)
-            defaultInfo('cpu_weight',   lambda: 256)
-
-            # some domains don't have a config file (e.g. dom0 )
-            # to set number of vcpus so we derive available cpus
-            # from max_vcpu_id which is present for running domains.
-            if not self.infoIsSet('vcpus') and self.infoIsSet('max_vcpu_id'):
-                avail = int(self.info['max_vcpu_id'])+1
-            else:
-                avail = int(1)
-=======
             # We include the domain name and ID, to help xm.
             sxpr = ['domain',
                     ['domid',      self.domid],
@@ -726,7 +584,6 @@
 
             for i in range(0, self.info['max_vcpu_id']+1):
                 info = xc.vcpu_getinfo(self.domid, i)
->>>>>>> ad0cc561
 
                 sxpr.append(['vcpu',
                              ['number',   i],
@@ -977,12 +834,6 @@
 
     def getWeight(self):
         return self.info['cpu_weight']
-<<<<<<< HEAD
-
-    def endRestore(self):
-        self.setResume(False)
-=======
->>>>>>> ad0cc561
 
     def setResume(self, state):
         self.info['resume'] = state
@@ -2056,35 +1907,9 @@
     def create_vtpm(self, xenapi_vtpm):
         """Create a VTPM device from the passed struct in Xen API format.
 
-<<<<<<< HEAD
-    def configure_bootloader(self):
-        """Run the bootloader if we're configured to do so."""
-        if not self.info['bootloader']:
-            return
-        blcfg = None
-        # FIXME: this assumes that we want to use the first disk device
-        for (n,c) in self.info['device']:
-            if not n or not c or not(n in ["vbd", "tap"]):
-                continue
-            disk = sxp.child_value(c, "uname")
-            if disk is None:
-                continue
-            fn = blkdev_uname_to_file(disk)
-            blcfg = bootloader(self.info['bootloader'], fn, 1,
-                               self.info['bootloader_args'],
-                               self.info['image'])
-            break
-        if blcfg is None:
-            msg = "Had a bootloader specified, but can't find disk"
-            log.error(msg)
-            raise VmError(msg)
-        self.info['image'] = blcfg
-
-=======
         @return: uuid of the device
         @rtype: string
         """
->>>>>>> ad0cc561
 
         dev_uuid = self.info.device_add('vtpm', cfg_xenapi = xenapi_vtpm)
         if not dev_uuid:
